package rainsd

import (
	"fmt"
	"net"
	"time"

	"github.com/netsec-ethz/rains/internal/pkg/message"
	"github.com/netsec-ethz/rains/internal/pkg/util"
)

// globalTracer is used to report traces to the tracing server.
var globalTracer *Tracer

//rainsdConfig lists possible configurations of a rains server
type rainsdConfig struct {
	//general
	RootZonePublicKeyPath string

	//switchboard
<<<<<<< HEAD
	ServerAddress      net.Addr
=======
	ServerAddress      connection.Info
	PublisherAddress   connection.Info
>>>>>>> f1184ae0
	MaxConnections     int
	KeepAlivePeriod    time.Duration //in seconds
	TCPTimeout         time.Duration //in seconds
	TLSCertificateFile string
	TLSPrivateKeyFile  string

	//inbox
	MaxMsgByteLength        uint
	PrioBufferSize          uint
	NormalBufferSize        uint
	NotificationBufferSize  uint
	PrioWorkerCount         uint
	NormalWorkerCount       uint
	NotificationWorkerCount uint
	CapabilitiesCacheSize   int
	PeerToCapCacheSize      uint
	ActiveTokenCacheSize    uint
	Capabilities            []message.Capability

	//verify
	ZoneKeyCacheSize           int
	ZoneKeyCacheWarnSize       int
	MaxPublicKeysPerZone       int
	PendingKeyCacheSize        int
	InfrastructureKeyCacheSize uint
	ExternalKeyCacheSize       uint
	DelegationQueryValidity    time.Duration //in seconds
	ReapVerifyTimeout          time.Duration //in seconds

	//engine
	AssertionCacheSize         int
	NegativeAssertionCacheSize int
	PendingQueryCacheSize      int
	RedirectionCacheSize       int
	RedirectionCacheWarnSize   int
	QueryValidity              time.Duration //in seconds
	AddressQueryValidity       time.Duration //in seconds
	ContextAuthority           []string
	ZoneAuthority              []string
	MaxCacheValidity           util.MaxCacheValidity //in hours
	ReapEngineTimeout          time.Duration         //in seconds
}

type missingKeyMetaData struct {
	Zone     string
	Context  string
	KeyPhase int
}

//zoneContext stores a context and a zone
type zoneContext struct {
	Zone    string
	Context string
}

//zoneAndName contains zone and name which together constitute a fully qualified name
type zoneAndName struct {
	zone string
	name string
}

func (e *zoneAndName) fullyQualifiedName() string {
	return fmt.Sprintf("%s.%s", e.name, e.zone)
}<|MERGE_RESOLUTION|>--- conflicted
+++ resolved
@@ -18,12 +18,8 @@
 	RootZonePublicKeyPath string
 
 	//switchboard
-<<<<<<< HEAD
 	ServerAddress      net.Addr
-=======
-	ServerAddress      connection.Info
-	PublisherAddress   connection.Info
->>>>>>> f1184ae0
+	PublisherAddress   net.Addr
 	MaxConnections     int
 	KeepAlivePeriod    time.Duration //in seconds
 	TCPTimeout         time.Duration //in seconds
