--- conflicted
+++ resolved
@@ -47,19 +47,14 @@
 
 //Publish performs various tasks of a zone's publishing process to rains servers according to its
 //configuration. This implementation assumes that there is exactly one zone per zonefile.
-<<<<<<< HEAD
 func (r *Rainspub) Publish() error {
-=======
-func (r *Rainspub) Publish() {
 	// If we have a SCION source address, initialize snet now.
 	if r.Config.SrcAddr.Type == connection.SCION {
 		SCIONLocal := r.Config.SrcAddr.Addr.(*snet.Addr)
 		if err := snet.Init(SCIONLocal.IA, scionAddrToSciond(SCIONLocal), defaultDispatcher); err != nil {
-			log.Error(fmt.Sprintf("failed to initialize snet: %v", err))
-			return
-		}
-	}
->>>>>>> 7ea7c9ec
+			return fmt.Errorf("failed to initialize snet: %v", err)
+		}
+	}
 	encoder := zonefile.IO{}
 	zoneContent, err := encoder.LoadZonefile(r.Config.ZonefilePath)
 	if err != nil {
@@ -112,12 +107,8 @@
 		}
 		log.Info("Writing updated zonefile to disk completed successfully")
 	}
-<<<<<<< HEAD
-	r.publishZone(output, r.Config)
+	r.publishZone(output)
 	return nil
-=======
-	r.publishZone(output)
->>>>>>> 7ea7c9ec
 }
 
 //splitZoneContent returns assertions, pshards and shards contained in zone as three separate
