--- conflicted
+++ resolved
@@ -64,13 +64,8 @@
 	}
 }
 
-<<<<<<< HEAD
 func startAuthServer(t *testing.T, name string, rootServers []net.Addr) *rainsd.Server {
-	server, err := rainsd.New("testdata/conf/namingServer"+name+".conf", "nameServerRoot")
-=======
-func startAuthServer(t *testing.T, name string, rootServers []connection.Info) *rainsd.Server {
 	server, err := rainsd.New("testdata/conf/namingServer"+name+".conf", "nameServer"+name)
->>>>>>> f1184ae0
 	if err != nil {
 		t.Fatal(fmt.Sprintf("Was not able to create %s server: ", name), err)
 	}
