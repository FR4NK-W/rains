package integration

import (
	"bufio"
	"bytes"
	"fmt"
	"io/ioutil"
	"net"
	"os"
	"os/exec"
	"regexp"
	"strconv"
	"strings"
	"testing"
	"time"

	log "github.com/inconshreveable/log15"
	"github.com/netsec-ethz/rains/internal/pkg/libresolve"
	"github.com/netsec-ethz/rains/internal/pkg/message"
	"github.com/netsec-ethz/rains/internal/pkg/publisher"
	"github.com/netsec-ethz/rains/internal/pkg/query"
	"github.com/netsec-ethz/rains/internal/pkg/rainsd"
	"github.com/netsec-ethz/rains/internal/pkg/section"
	"github.com/netsec-ethz/rains/internal/pkg/token"
	"github.com/netsec-ethz/rains/internal/pkg/util"
	"github.com/netsec-ethz/rains/internal/pkg/zonefile"
	"github.com/netsec-ethz/rains/tools/keycreator"
)

func TestFullCoverage(t *testing.T) {
	h := log.CallerFileHandler(log.StdoutHandler)
	log.Root().SetHandler(log.LvlFilterHandler(log.LvlInfo, h))
	//Generate self signed root key
<<<<<<< HEAD
	if err := keycreator.Generate("testdata/keys/selfSignedRootDelegationAssertion.gob",
		"testdata/keys/root/root", "@", ".", ".", 1); err != nil {
		t.Fatalf("Was not able to create root key pair: %v", err)
	}
=======
	keycreator.DelegationAssertion(".", ".",
		"testdata/keys/selfSignedRootDelegationAssertion.gob",
		"testdata/keys/privateKeyRoot.txt")
>>>>>>> 7ea7c9ec
	//Start authoritative Servers and publish zonefiles to them
	rootServer := startAuthServer(t, "Root", nil)
	chServer := startAuthServer(t, "ch", []net.Addr{rootServer.Addr()})
	ethzChServer := startAuthServer(t, "ethz.ch", []net.Addr{rootServer.Addr()})
	log.Info("all authoritative servers successfully started")
	//Start client resolver
	conf, err := rainsd.LoadConfig("testdata/conf/resolver.conf")
	if err != nil {
		t.Fatalf("Was not able to load resolver config: %v", err)
	}
	cachingResolver, err := rainsd.New(conf, "resolver")
	if err != nil {
		t.Fatalf("Was not able to create client resolver: %v", err)
	}
	resolver, err := libresolve.New([]net.Addr{rootServer.Addr()}, nil, rootServer.Config().RootZonePublicKeyPath,
		libresolve.Recursive, cachingResolver.Addr(), 1000, rootServer.Config().MaxCacheValidity, 50)
	if err != nil {
		panic(err.Error())
	}
	cachingResolver.SetResolver(resolver)
	go cachingResolver.Start(false)
	time.Sleep(1000 * time.Millisecond)
	log.Info("caching server successfully started")

	//Send queries to client resolver and observe the recursive lookup results.
	qs, as := loadQueriesAndAnswers(t)
	queries := decodeQueries([]byte(qs))
	log.Info("successfully decoded queries", "queries", queries, "length", len(queries))
	answers := decodeAnswers([]byte(as), t)
	log.Info("successfully decoded answers", "answers", answers)
	log.Info("begin sending queries which require recursive lookup")
	for i, query := range queries {
		sendQueryVerifyResponse(t, *query, cachingResolver.Addr(), answers[i])
	}
	log.Warn("Done sending queries for recursive lookups")

	//Shut down authoritative servers
	rootServer.Shutdown()
	chServer.Shutdown()
	ethzChServer.Shutdown()
	time.Sleep(500 * time.Millisecond)
	log.Info("begin sending queries which should be cached by recursive lookup")
	for i, query := range queries {
		sendQueryVerifyResponse(t, *query, cachingResolver.Addr(), answers[i])
	}
	log.Warn("Done sending queries for cached entries from a recursive lookup")

	//Restart caching resolver from checkpoint
	time.Sleep(1000 * time.Millisecond) //make sure that caches are checkpointed
	cachingResolver.Shutdown()
	conf, err = rainsd.LoadConfig("testdata/conf/resolver2.conf")
	if err != nil {
		t.Fatalf("Was not able to load resolver2 config: %v", err)
	}
	cachingResolver2, err := rainsd.New(conf, "resolver2")
	if err != nil {
		t.Fatalf("Was not able to create client resolver: %v", err)
	}
	go cachingResolver2.Start(false)
	time.Sleep(500 * time.Millisecond)
	log.Info("caching server successfully started")
	log.Info("begin sending queries which should be cached by pre load")
	for i, query := range queries {
		sendQueryVerifyResponse(t, *query, cachingResolver2.Addr(), answers[i])
	}
	log.Warn("Done sending queries for cached entries that are preloaded")
	cachingResolver2.Shutdown()
}

func TestFullCoverageCLITools(t *testing.T) {
	// Same integration test as TestFullCoverage, using the CLI tools instead

	// build the CLI tools
	tool_dir, err := ioutil.TempDir("", "rains_tools")
	if err != nil {
		t.Fatalf("Error during tmp dir creation: %v", err)
	} else {
		log.Info("Created tmp dir", "path", tool_dir)
	}

	for _, tool := range []string{"rainsd", "zonepub", "rdig"} {
		cmd := exec.Command("/bin/bash", "-c",
			fmt.Sprintf("go build -o %s/%s -v " +
				"$GOPATH/src/github.com/netsec-ethz/rains/cmd/%[2]s/%[2]s.go",
				tool_dir, tool))
		if err := cmd.Run(); err != nil {
			t.Fatalf("Error during build of %v: %v", tool, err)
		}
	}

	// Start the name servers and publish the zone information
	var commands []*exec.Cmd
	defer func() {
		// cleanup after test
		for _, cmd := range commands {
			if err := cmd.Process.Kill(); err != nil {
				fmt.Printf("Failed to kill process: %v", err)
			}
		}

		if err := os.RemoveAll(tool_dir); err != nil {
			fmt.Printf("Error while removing %v: %v", tool_dir, err)
		}
	}()
	root_config, err := rainsd.LoadConfig("testdata/conf/namingServerRoot.conf")
	if err != nil {
		t.Fatalf("Was not able to load namingServerRoot config: %v", err)
	}
	root_ip_addr, err := net.ResolveTCPAddr("", root_config.ServerAddress.Addr.String())
	if err != nil {
		t.Fatalf("Was not able to load ServerAddress from namingServerRoot config: %v", err)
	}
	root_ip := root_ip_addr.IP.String()
	root_port := strconv.Itoa(root_ip_addr.Port)
	cmd := exec.Command("/bin/bash", "-c",
		fmt.Sprintf("%s/rainsd " +
			"./testdata/conf/namingServerRoot.conf --id nameServerRoot", tool_dir))
	if err := cmd.Start(); err != nil {
		t.Fatalf("Error during rainsd %v: %v", "rainsd", err)
	}
	commands = append(commands, cmd)
	time.Sleep(250 * time.Millisecond)

	cmd = exec.Command("/bin/bash", "-c", fmt.Sprintf("%s/zonepub " +
		"./testdata/conf/publisherRoot.conf", tool_dir))
	if err := cmd.Run(); err != nil {
		t.Fatalf("Error during zonepub %v: %v", "zonepub", err)
	}
	time.Sleep(1000 * time.Millisecond)

	for _, zone := range []string{"ch", "ethz.ch"} {
		cmd = exec.Command("/bin/bash", "-c", fmt.Sprintf("%s/rainsd " +
			"./testdata/conf/namingServer%[2]s.conf " +
			"--rootServerAddress %s:%s --id nameServer%[2]s", tool_dir, zone, root_ip,
			root_port))
		if err := cmd.Start(); err != nil {
			t.Fatalf("Error during rainsd %v: %v", "rainsd", err)
		}
		commands = append(commands, cmd)
		time.Sleep(250 * time.Millisecond)

		cmd = exec.Command("/bin/bash", "-c", fmt.Sprintf("%s/zonepub " +
			"./testdata/conf/publisher%s.conf", tool_dir, zone))
		if err := cmd.Run(); err != nil {
			t.Fatalf("Error during zonepub %v: %v", "zonepub", err)
		}
		time.Sleep(1000 * time.Millisecond)
	}

	// Start a resolver
	resolver_config, err := rainsd.LoadConfig("testdata/conf/resolver.conf")
	if err != nil {
		t.Fatalf("Was not able to load resolver config: %v", err)
	}
	resolver_ip_addr, err := net.ResolveTCPAddr("", resolver_config.ServerAddress.Addr.String())
	if err != nil {
		t.Fatalf("Was not able to load ServerAddress from resolver config: %v", err)
	}
	resolver_ip := resolver_ip_addr.IP.String()
	resolver_port := strconv.Itoa(resolver_ip_addr.Port)
	cmd = exec.Command("/bin/bash", "-c", fmt.Sprintf("%s/rainsd " +
		"./testdata/conf/resolver.conf " +
		"--rootServerAddress %s:%s --id resolver", tool_dir, root_ip, root_port))
	if err := cmd.Start(); err != nil {
		t.Fatalf("Error during rainsd %v: %v", "rainsd", err)
	}
	commands = append(commands, cmd)
	time.Sleep(1000 * time.Millisecond)

	// Load queries with expected answer
	qs, as := loadQueriesAndAnswers(t)
	queries := decodeQueries([]byte(qs))
	log.Info("successfully decoded queries", "queries", queries, "length", len(queries))
	answers := decodeAnswers([]byte(as), t)
	log.Info("successfully decoded answers", "answers", answers)

	for i, rquery := range queries {
		// Run a query against the resolver
		qtype := rquery.Types[0].CLIString()
		if err != nil {
			t.Fatalf("Error during rdig %v: %v", "type", err)
		}
		log.Info("Running:", "rdig query", fmt.Sprintf("%s/rdig -p %s @%s %s %s",
			tool_dir, resolver_port, resolver_ip, rquery.Name, qtype))
		cmd = exec.Command("/bin/bash", "-c", fmt.Sprintf("%s/rdig -p %s @%s %s %s",
			tool_dir, resolver_port, resolver_ip, rquery.Name, qtype))
		cmdOut, _ := cmd.StdoutPipe()
		if err := cmd.Start(); err != nil {
			t.Fatalf("Error during rdig %v: %v", "rdig", err)
		}
		stdOutput, _ := ioutil.ReadAll(cmdOut)
		log.Info(fmt.Sprintf("rdig out:\n%v", string(stdOutput)))
		cmd.Wait()

		rdig_answer := string(stdOutput)
		sig_part := regexp.MustCompile(` \( :sig: :.*\n`)
		rdig_answer = sig_part.ReplaceAllString(rdig_answer, "")
		rdig_answer = strings.TrimSpace(rdig_answer)
		expected_ans := strings.TrimSpace(
			fmt.Sprint(zonefile.IO{}.Encode([]section.Section{answers[i]})))
		if rdig_answer != expected_ans {
			t.Fatalf("Expected -%v-\nGot: -%v-",
				expected_ans,
				rdig_answer)
		}
	}
}

func startAuthServer(t *testing.T, name string, rootServers []net.Addr) *rainsd.Server {
	conf, err := rainsd.LoadConfig("testdata/conf/namingServer" + name + ".conf")
	if err != nil {
		t.Fatalf("Was not able to load namingServer%s config: %v", name, err)
	}
	server, err := rainsd.New(conf, "nameServer"+name)
	if err != nil {
		t.Fatal(fmt.Sprintf("Was not able to create %s server: ", name), err)
	}
	resolver, err := libresolve.New(rootServers, nil, server.Config().RootZonePublicKeyPath,
		libresolve.Recursive, server.Addr(), 1000, server.Config().MaxCacheValidity, 50)
	if err != nil {
		panic(err.Error())
	}
	server.SetResolver(resolver)
	go server.Start(false)
	time.Sleep(250 * time.Millisecond)
	config, err := publisher.LoadConfig("testdata/conf/publisher" + name + ".conf")
	if err != nil {
		t.Fatal(fmt.Sprintf("Was not able to load %s publisher config: ", name), err)
	}
	pubServer := publisher.New(config)
	if err := pubServer.Publish(); err != nil {
		t.Fatalf("%s publisher error: %v", name, err)
	}
	time.Sleep(1000 * time.Millisecond)
	return server
}

func loadQueriesAndAnswers(t *testing.T) (string, string) {
	var answers, queries []string
	input, err := ioutil.ReadFile("testdata/messages/messages.txt")
	if err != nil {
		t.Fatal("Was not able to open messages.txt file: ", err)
	}
	scanner := bufio.NewScanner(bytes.NewReader(input))
	for scanner.Scan() {
		queries = append(queries, scanner.Text())
		for scanner.Scan() {
			if scanner.Text() == "" {
				break
			}
			answers = append(answers, scanner.Text())
		}
	}
	return strings.Join(queries, "\n"), strings.Join(answers, "\n")
}

func decodeQueries(input []byte) []*query.Name {
	zfParser := zonefile.IO{}
	queries := zfParser.DecodeNameQueriesUnsafe(input)
	for _, q := range queries {
		q.Expiration = time.Now().Add(time.Hour).Unix()
	}
	return queries
}

func decodeAnswers(input []byte, t *testing.T) []section.WithSigForward {
	zfParser := zonefile.IO{}
	sections, err := zfParser.Decode(input)
	if err != nil {
		t.Fatal("Was not able to parse answers.txt file: ", err)
	}
	return sections
}

func sendQueryVerifyResponse(t *testing.T, query query.Name, connInfo net.Addr,
	answer section.Section) {
	msg := message.Message{Token: token.New(), Content: []section.Section{&query}}
	log.Warn("Integration test sends query", "msg", msg)
	answerMsg, err := util.SendQuery(msg, connInfo, time.Second)
	if err != nil {
		t.Fatalf("could not send query or receive answer. query=%v err=%v",
			msg.Content, err)
	}
	if len(answerMsg.Content) != 1 {
		t.Fatalf("Got not exactly one answer for the query. msg=%v", answerMsg)
	}
	correctAnswer := false
	switch s := answerMsg.Content[0].(type) {
	case *section.Assertion:
		if a, ok := answer.(*section.Assertion); ok {
			correctAnswer = s.CompareTo(a) == 0
		}
	case *section.Shard:
		if a, ok := answer.(*section.Shard); ok {
			correctAnswer = s.CompareTo(a) == 0
		}
	case *section.Pshard:
		if a, ok := answer.(*section.Pshard); ok {
			correctAnswer = s.CompareTo(a) == 0
		}
	case *section.Zone:
		if a, ok := answer.(*section.Zone); ok {
			correctAnswer = s.CompareTo(a) == 0
		}
	default:
		t.Fatalf("Not yet implemented! So far only assertion, shard, " +
			"pshard and zones are supported. section=%v", s)
	}
	if !correctAnswer {
		t.Fatalf("Answer does not match expected result. actual=%v expected=%v",
			answerMsg.Content[0], answer)
	}
}<|MERGE_RESOLUTION|>--- conflicted
+++ resolved
@@ -31,16 +31,10 @@
 	h := log.CallerFileHandler(log.StdoutHandler)
 	log.Root().SetHandler(log.LvlFilterHandler(log.LvlInfo, h))
 	//Generate self signed root key
-<<<<<<< HEAD
 	if err := keycreator.Generate("testdata/keys/selfSignedRootDelegationAssertion.gob",
 		"testdata/keys/root/root", "@", ".", ".", 1); err != nil {
 		t.Fatalf("Was not able to create root key pair: %v", err)
 	}
-=======
-	keycreator.DelegationAssertion(".", ".",
-		"testdata/keys/selfSignedRootDelegationAssertion.gob",
-		"testdata/keys/privateKeyRoot.txt")
->>>>>>> 7ea7c9ec
 	//Start authoritative Servers and publish zonefiles to them
 	rootServer := startAuthServer(t, "Root", nil)
 	chServer := startAuthServer(t, "ch", []net.Addr{rootServer.Addr()})
@@ -123,7 +117,7 @@
 
 	for _, tool := range []string{"rainsd", "zonepub", "rdig"} {
 		cmd := exec.Command("/bin/bash", "-c",
-			fmt.Sprintf("go build -o %s/%s -v " +
+			fmt.Sprintf("go build -o %s/%s -v "+
 				"$GOPATH/src/github.com/netsec-ethz/rains/cmd/%[2]s/%[2]s.go",
 				tool_dir, tool))
 		if err := cmd.Run(); err != nil {
@@ -156,7 +150,7 @@
 	root_ip := root_ip_addr.IP.String()
 	root_port := strconv.Itoa(root_ip_addr.Port)
 	cmd := exec.Command("/bin/bash", "-c",
-		fmt.Sprintf("%s/rainsd " +
+		fmt.Sprintf("%s/rainsd "+
 			"./testdata/conf/namingServerRoot.conf --id nameServerRoot", tool_dir))
 	if err := cmd.Start(); err != nil {
 		t.Fatalf("Error during rainsd %v: %v", "rainsd", err)
@@ -164,7 +158,7 @@
 	commands = append(commands, cmd)
 	time.Sleep(250 * time.Millisecond)
 
-	cmd = exec.Command("/bin/bash", "-c", fmt.Sprintf("%s/zonepub " +
+	cmd = exec.Command("/bin/bash", "-c", fmt.Sprintf("%s/zonepub "+
 		"./testdata/conf/publisherRoot.conf", tool_dir))
 	if err := cmd.Run(); err != nil {
 		t.Fatalf("Error during zonepub %v: %v", "zonepub", err)
@@ -172,8 +166,8 @@
 	time.Sleep(1000 * time.Millisecond)
 
 	for _, zone := range []string{"ch", "ethz.ch"} {
-		cmd = exec.Command("/bin/bash", "-c", fmt.Sprintf("%s/rainsd " +
-			"./testdata/conf/namingServer%[2]s.conf " +
+		cmd = exec.Command("/bin/bash", "-c", fmt.Sprintf("%s/rainsd "+
+			"./testdata/conf/namingServer%[2]s.conf "+
 			"--rootServerAddress %s:%s --id nameServer%[2]s", tool_dir, zone, root_ip,
 			root_port))
 		if err := cmd.Start(); err != nil {
@@ -182,7 +176,7 @@
 		commands = append(commands, cmd)
 		time.Sleep(250 * time.Millisecond)
 
-		cmd = exec.Command("/bin/bash", "-c", fmt.Sprintf("%s/zonepub " +
+		cmd = exec.Command("/bin/bash", "-c", fmt.Sprintf("%s/zonepub "+
 			"./testdata/conf/publisher%s.conf", tool_dir, zone))
 		if err := cmd.Run(); err != nil {
 			t.Fatalf("Error during zonepub %v: %v", "zonepub", err)
@@ -201,8 +195,8 @@
 	}
 	resolver_ip := resolver_ip_addr.IP.String()
 	resolver_port := strconv.Itoa(resolver_ip_addr.Port)
-	cmd = exec.Command("/bin/bash", "-c", fmt.Sprintf("%s/rainsd " +
-		"./testdata/conf/resolver.conf " +
+	cmd = exec.Command("/bin/bash", "-c", fmt.Sprintf("%s/rainsd "+
+		"./testdata/conf/resolver.conf "+
 		"--rootServerAddress %s:%s --id resolver", tool_dir, root_ip, root_port))
 	if err := cmd.Start(); err != nil {
 		t.Fatalf("Error during rainsd %v: %v", "rainsd", err)
@@ -346,7 +340,7 @@
 			correctAnswer = s.CompareTo(a) == 0
 		}
 	default:
-		t.Fatalf("Not yet implemented! So far only assertion, shard, " +
+		t.Fatalf("Not yet implemented! So far only assertion, shard, "+
 			"pshard and zones are supported. section=%v", s)
 	}
 	if !correctAnswer {
