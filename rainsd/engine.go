package rainsd

import (
	"fmt"
	"net"
	"strings"
	"time"

	log "github.com/inconshreveable/log15"

	"github.com/netsec-ethz/rains/rainslib"
	"github.com/shirou/gopsutil/cpu"
)

//enoughSystemRessources returns true if the server has enough resources to make consistency checks
var enoughSystemRessources bool

//initEngine initialized the engine, which processes valid sections and queries.
//It spawns a goroutine which periodically goes through the cache and removes outdated entries, see reapEngine()
func initEngine() {
	go measureSystemRessources()
}

//assert checks the consistency of the incoming section with sections in the cache.
//it adds a section with valid signatures to the assertion/shard/zone cache. Triggers any pending queries answered by it.
//The section's signatures MUST have already been verified and there MUST be at least one valid
//rains signature on the message
func assert(ss sectionWithSigSender, isAuthoritative bool) {
	log.Debug("Adding assertion to cache", "assertion", ss)
	if enoughSystemRessources && sectionIsInconsistent(ss.Section) {
		log.Warn("section is inconsistent with cached elements.", "section", ss.Section)
		sendNotificationMsg(ss.Token, ss.Sender, rainslib.NTRcvInconsistentMsg, "")
		return
	}
	addSectionToCache(ss.Section, isAuthoritative)
	pendingKeysCallback(ss)
	pendingQueriesCallback(ss)
	log.Info(fmt.Sprintf("Finished handling %T", ss.Section), "section", ss.Section)
}

//sectionIsInconsistent returns true if section is not consistent with cached element which are valid
//at the same time.
func sectionIsInconsistent(section rainslib.MessageSectionWithSig) bool {
	//TODO CFE There are new run time checks. Add Todo's for those that are not yet implemented
	//TODO CFE drop a shard or zone if it is not sorted.
	switch section := section.(type) {
	case *rainslib.AssertionSection:
		return !isAssertionConsistent(section)
	case *rainslib.ShardSection:
		return !isShardConsistent(section)
	case *rainslib.ZoneSection:
		return !isZoneConsistent(section)
	case *rainslib.AddressAssertionSection:
		return !isAddressAssertionConsistent(section)
	case *rainslib.AddressZoneSection:
		return !isAddressZoneConsistent(section)
	default:
		log.Error("Not supported message section with sig. This case must be prevented beforehand")
		return true
	}
}

//sectionIsInconsistent returns true if section is not consistent with cached element which are valid
//at the same time.
func addSectionToCache(section rainslib.MessageSectionWithSig, isAuthoritative bool) {
	switch section := section.(type) {
	case *rainslib.AssertionSection:
		if shouldAssertionBeCached(section) {
			addAssertionToCache(section, isAuthoritative)
		}
	case *rainslib.ShardSection:
		if shouldShardBeCached(section) {
			addShardToCache(section, isAuthoritative)
		}
	case *rainslib.ZoneSection:
		if shouldZoneBeCached(section) {
			addZoneToCache(section, isAuthoritative)
		}
	case *rainslib.AddressAssertionSection:
		if shouldAddressAssertionBeCached(section) {
			addAddressAssertionToCache(section, isAuthoritative)
		}
	case *rainslib.AddressZoneSection:
		if shouldAddressZoneBeCached(section) {
			addAddressZoneToCache(section, isAuthoritative)
		}
	default:
		log.Error("Not supported message section with sig. This case must be prevented beforehand")
	}
}

//shouldAssertionBeCached returns true if assertion should be cached
func shouldAssertionBeCached(assertion *rainslib.AssertionSection) bool {
	log.Info("Assertion will be cached", "assertion", assertion)
	//TODO CFE implement when necessary
	return true
}

//shouldShardBeCached returns true if shard should be cached
func shouldShardBeCached(shard *rainslib.ShardSection) bool {
	log.Info("Shard will be cached", "shard", shard)
	//TODO CFE implement when necessary
	return true
}

//shouldZoneBeCached returns true if zone should be cached
func shouldZoneBeCached(zone *rainslib.ZoneSection) bool {
	log.Info("Zone will be cached", "zone", zone)
	//TODO CFE implement when necessary
	return true
}

//shouldAddressAssertionBeCached returns true if assertion should be cached
func shouldAddressAssertionBeCached(assertion *rainslib.AddressAssertionSection) bool {
	log.Info("Assertion will be cached", "AddressAssertion", assertion)
	//TODO CFE implement when necessary
	return true
}

//shouldAddressZoneBeCached returns true if zone should be cached
func shouldAddressZoneBeCached(zone *rainslib.AddressZoneSection) bool {
	log.Info("Zone will be cached", "AddressZone", zone)
	//TODO CFE implement when necessary
	return true
}

//addAssertionToCache adds a to the assertion cache and to the public key cache in case a holds a
//public key.
func addAssertionToCache(a *rainslib.AssertionSection, isAuthoritative bool) {
	assertionsCache.Add(a, a.ValidUntil(), isAuthoritative)
	log.Debug("Added assertion to cache", "assertion", *a)
	for _, obj := range a.Content {
		if obj.Type == rainslib.OTDelegation {
			if publicKey, ok := obj.Value.(rainslib.PublicKey); ok {
				publicKey.ValidSince = a.ValidSince()
				publicKey.ValidUntil = a.ValidUntil()
				ok := zoneKeyCache.Add(a, publicKey, isAuthoritative)
				if !ok {
					log.Warn("number of entries in the zoneKeyCache reached a critical amount")
				}
				log.Debug("Added publicKey to cache", "publicKey", publicKey)
			} else {
				log.Error("Object type and value type mismatch. This case must be prevented beforehand")
			}
		}
	}
}

//addShardToCache adds shard to the negAssertion cache and all contained assertions to the
//assertionsCache.
func addShardToCache(shard *rainslib.ShardSection, isAuthoritative bool) {
	negAssertionCache.AddShard(shard, shard.ValidUntil(), isAuthoritative)
	log.Debug("Added shard to cache", "shard", *shard)
	for _, assertion := range shard.Content {
		if shouldAssertionBeCached(assertion) {
			a := assertion.Copy(shard.Context, shard.SubjectZone)
			addAssertionToCache(a, isAuthoritative)
		}
	}
}

//addZoneToCache adds zone and all contained shards to the negAssertion cache and all contained
//assertions to the assertionCache.
func addZoneToCache(zone *rainslib.ZoneSection, isAuthoritative bool) {
	negAssertionCache.AddZone(zone, zone.ValidUntil(), isAuthoritative)
	log.Debug("Added zone to cache", "zone", *zone)
	for _, section := range zone.Content {
		switch section := section.(type) {
		case *rainslib.AssertionSection:
			if shouldAssertionBeCached(section) {
				a := section.Copy(zone.Context, zone.SubjectZone)
				addAssertionToCache(a, isAuthoritative)
			}
		case *rainslib.ShardSection:
			if shouldShardBeCached(section) {
				s := section.Copy(zone.Context, zone.SubjectZone)
				addShardToCache(s, isAuthoritative)
			}
		default:
			log.Warn(fmt.Sprintf("Not supported type. Expected *ShardSection or *AssertionSection. Got=%T", section))
		}
	}
}

//addAddressAssertionToCache adds a to the addressSection cache.
func addAddressAssertionToCache(a *rainslib.AddressAssertionSection, isAuthoritative bool) {
	if err := getAddressCache(a.SubjectAddr, a.Context).AddAddressAssertion(a); err != nil {
		log.Warn("Was not able to add addressAssertion to cache", "addressAssertion", a)
	}
}

//addAddressZoneToCache adds zone and all contained addressAssertions to the addressSection cache.
func addAddressZoneToCache(zone *rainslib.AddressZoneSection, isAuthoritative bool) {
	if err := getAddressCache(zone.SubjectAddr, zone.Context).AddAddressZone(zone); err != nil {
		log.Warn("Was not able to add addressZone to cache", "addressZone", zone)
	}
	for _, a := range zone.Content {
		addAddressAssertionToCache(a, isAuthoritative)
	}
}

func pendingKeysCallback(swss sectionWithSigSender) {
	//TODO CFE also add a section to the queue when an unrelated assertion answers it
	if sectionSenders := pendingKeys.GetAndRemoveByToken(swss.Token); len(sectionSenders) > 0 {
		//An external service MUST check that the received response makes sense. Otherwise these
		//sections would be in the cache as long as the sender responds in time with 'fake' answers
		//(which results in putting these sections on the normal queue from which they are added
		//again to the pending key cache and so forth until the section expires.
		for _, ss := range sectionSenders {
			normalChannel <- msgSectionSender{Sender: ss.Sender, Section: ss.Section, Token: ss.Token}
		}
	}
}

func pendingQueriesCallback(swss sectionWithSigSender) {
	//TODO CFE make wait time configurable
	query, ok := pendingQueries.GetQuery(swss.Token)
	if !ok {
		//TODO CFE Check by content when token does not match
		return
	}
	if isAnswerToQuery(swss.Section, query) {
		switch section := swss.Section.(type) {
		case *rainslib.AssertionSection, *rainslib.AddressAssertionSection:
			sendAssertionAnswer(section, query, swss.Token)
		case *rainslib.ShardSection:
			sendShardAnswer(section, query, swss.Token)
		case *rainslib.ZoneSection:
			sendZoneAnswer(section, query, swss.Token)
		case *rainslib.AddressZoneSection:
			//TODO CFE implement if necessary
		default:
			log.Error("Not supported message section with sig. This case must be prevented beforehand")
		}
	}
	//Delegation case
	switch section := swss.Section.(type) {
	case *rainslib.AssertionSection:
		zoneAndName := fmt.Sprintf("%s.%s", section.SubjectName, section.SubjectZone)
		if iterativeLookupAllowed() {
			if _, ok := rainslib.ContainsType(section.Content, rainslib.OTDelegation); ok {
				if sendToRedirect(zoneAndName, section.Context, swss.Token, query) {
					return
				}
			}
			if _, ok := rainslib.ContainsType(section.Content, rainslib.OTRedirection); ok {
				if sendToRedirect(zoneAndName, section.Context, swss.Token, query) {
					return
				}
			}
			if o, ok := rainslib.ContainsType(section.Content, rainslib.OTIP6Addr); ok {
				if resendPendingQuery(query, swss.Token, zoneAndName, o.Value.(string),
					time.Now().Add(Config.QueryValidity).Unix()) {
					return
				}
			}
			if o, ok := rainslib.ContainsType(section.Content, rainslib.OTIP4Addr); ok {
				if resendPendingQuery(query, swss.Token, zoneAndName, o.Value.(string),
					time.Now().Add(Config.QueryValidity).Unix()) {
					return
				}
			}
		}
	case *rainslib.AddressAssertionSection:
	case *rainslib.ShardSection, *rainslib.ZoneSection, *rainslib.AddressZoneSection:
	default:
		log.Error("Not supported message section with sig. This case must be prevented beforehand")
	}
	sectionSenders, _ := pendingQueries.GetAndRemoveByToken(swss.Token, 0)
	for _, ss := range sectionSenders {
		sendNotificationMsg(ss.Token, ss.Sender, rainslib.NTNoAssertionAvail, "")
		log.Warn("Was not able to use answer to query.", "query", query, "token", swss.Token,
			"sender", swss.Sender, "section", swss.Section)
	}
}

//isAnswerToQuery returns true if section answers the query.
func isAnswerToQuery(section rainslib.MessageSectionWithSig, query rainslib.MessageSection) bool {
	switch section := section.(type) {
	case *rainslib.AssertionSection:
		if q, ok := query.(*rainslib.QuerySection); ok {
			if q.Name == fmt.Sprintf("%s.%s", section.SubjectName, section.SubjectZone) {
				for _, oType := range q.Types {
					if _, ok := rainslib.ContainsType(section.Content, oType); ok {
						return true
					}
				}
			}
		}
		return false
	case *rainslib.ShardSection:
		if q, ok := query.(*rainslib.QuerySection); ok {
			if name, ok := getSubjectName(q.Name, section.SubjectZone); ok {
				return section.InRange(name)
			}
		}
		return false
	case *rainslib.ZoneSection:
		if q, ok := query.(*rainslib.QuerySection); ok {
			if _, ok := getSubjectName(q.Name, section.SubjectZone); ok {
				return true
			}
		}
		return false
	case *rainslib.AddressAssertionSection:
		//TODO CFE implement the host address and network address case if delegation is a response
		//or not.
		_, ok := query.(*rainslib.AddressQuerySection)
		return ok
	case *rainslib.AddressZoneSection:
		//TODO CFE only implement if necessary
	default:
		log.Error("Not supported message section with sig. This case must be prevented beforehand")
	}
	return true
}

//getSubjectName returns true and the subjectName of queryName if queryName's suffix is subjectZone
//and queryName != subjectZone is zone. Otherwise an empty string and false is returned
func getSubjectName(queryName, subjectZone string) (string, bool) {
	if strings.HasSuffix(queryName, subjectZone) {
		zonePoints := strings.Count(subjectZone, ".")
		pointDiff := strings.Count(queryName, ".") - zonePoints
		if pointDiff > 0 {
			return strings.Join(strings.Split(queryName, ".")[:pointDiff], "."), true
		}
	}
	return "", false
}

//sendAssertionAnswer sends all assertions arrived during a configurable waitTime back to all
//pending queries waiting on token.
func sendAssertionAnswer(section rainslib.MessageSectionWithSig, query rainslib.MessageSection, token rainslib.Token) {
	waitTime := 10 * time.Millisecond
	deadline := time.Now().Add(waitTime).UnixNano()
	pendingQueries.AddAnswerByToken(section, token, deadline)
	time.Sleep(waitTime)
	sectionSenders, answers := pendingQueries.GetAndRemoveByToken(token, deadline)
	for _, ss := range sectionSenders {
		sendSections(answers, ss.Token, ss.Sender)
	}
}

//sendShardAnswer sends either section or contained assertions answering query back to all pending
//queries waiting on token.
func sendShardAnswer(section *rainslib.ShardSection, query rainslib.MessageSection, token rainslib.Token) {
	name, _ := getSubjectName(query.(*rainslib.QuerySection).Name, section.SubjectZone)
	answers := section.AssertionsByNameAndTypes(name, query.(*rainslib.QuerySection).Types)
	sectionSenders, _ := pendingQueries.GetAndRemoveByToken(token, 0)
	var sections []rainslib.MessageSection
	if len(answers) > 0 {
		sections = make([]rainslib.MessageSection, len(answers))
		for i := 0; i < len(answers); i++ {
			sections[i] = answers[i]
		}
	} else {
		sections = append(sections, section)
	}
	for _, ss := range sectionSenders {
		sendSections(sections, ss.Token, ss.Sender)
	}
}

//sendZoneAnswer sends either section or contained assertions or shards answering query back to all
//pending queries waiting on token.
func sendZoneAnswer(section *rainslib.ZoneSection, query rainslib.MessageSection, token rainslib.Token) {
	name, _ := getSubjectName(query.(*rainslib.QuerySection).Name, section.SubjectZone)
	assertions, shards := section.SectionsByNameAndTypes(name, query.(*rainslib.QuerySection).Types)
	sectionSenders, _ := pendingQueries.GetAndRemoveByToken(token, 0)
	var sections []rainslib.MessageSection
	if len(assertions) > 0 {
		sections = make([]rainslib.MessageSection, len(assertions))
		for i := 0; i < len(assertions); i++ {
			sections[i] = assertions[i]
		}
	} else if len(shards) > 0 {
		shortestShard := shards[0]
		for _, s := range shards {
			if len(s.Content) < len(shortestShard.Content) {
				shortestShard = s
			}
		}
		sections = append(sections, shortestShard)
	} else {
		sections = append(sections, section)
	}
	for _, ss := range sectionSenders {
		sendSections(sections, ss.Token, ss.Sender)
	}
}

//sendToRedirect looks up connection information by name in the redirectCache and sends query to it.
//In case there is no connection information stored for name an IP query is sent to a super ordinate
//zone. It then updates token in the redirect cache to the token of the newly sent query.
//Return true if it was able to send a query and update the token
func sendToRedirect(name, context string, token rainslib.Token, query rainslib.MessageSection) bool {
	//TODO CFE policy to pick connInfo
	if conns := redirectCache.GetConnsInfo(name); len(conns) > 0 {
		tok := rainslib.GenerateToken()
		if pendingQueries.UpdateToken(token, tok) {
			sendSection(query, tok, conns[0])
			return true
		}
		return false
	}
	redirectName := name
	for name != "" {
		if strings.Contains(name, ".") {
			i := strings.Index(name, ".")
			name = name[i+1:]
		} else {
			name = "."
		}
		if conns := redirectCache.GetConnsInfo(name); len(conns) > 0 {
			tok := rainslib.GenerateToken()
			if pendingQueries.UpdateToken(token, tok) {
				newQuery := &rainslib.QuerySection{
					Name:       redirectName,
					Context:    context,
					Expiration: time.Now().Add(Config.QueryValidity).Unix(),
					Types:      []rainslib.ObjectType{rainslib.OTIP6Addr, rainslib.OTIP4Addr},
				}
				sendSection(newQuery, tok, conns[0])
				return true
			}
			return false
		}
	}
	return false
}

//resendPendingQuery resends query to a connInfo retrieved from the redirectCache based on name.
//Token is updated in the cache. ipAddr is the response to a IP query with token. True is returned
//if the token could have been updated in the cache and the new query is sent out.
func resendPendingQuery(query rainslib.MessageSection, token rainslib.Token, name, ipAddr string,
	expiration int64) bool {
	//TODO CFE which port to choose?
	if tcpAddr, err := net.ResolveTCPAddr("tcp", fmt.Sprintf("%v:%d", ipAddr, 5022)); err != nil {
		connInfo := rainslib.ConnInfo{Type: rainslib.TCP, TCPAddr: tcpAddr}
		if redirectCache.AddConnInfo(name, connInfo, expiration) {
			tok := rainslib.GenerateToken()
			if pendingQueries.UpdateToken(token, tok) {
				sendSection(query, tok, connInfo)
				return true
			}
		}
		//No redirect/delegation for connInfo in cache, send notification back to senders.
	}
	return false
}

//iterativeLookupAllowed returns true if iterative lookup is enabled for this server
func iterativeLookupAllowed() bool {
	//TODO CFE implement some policy
	return false
}

//processQuery processes msgSender containing a query section
func processQuery(msgSender msgSectionSender) {
	switch section := msgSender.Section.(type) {
	case *rainslib.QuerySection:
		query(section, msgSender.Sender, msgSender.Token)
	case *rainslib.AddressQuerySection:
		addressQuery(section, msgSender.Sender, msgSender.Token)
	default:
		log.Error("Not supported query message section. This case must be prevented beforehand")
	}
}

<<<<<<< HEAD
//query directly answers the query if the result is cached. Otherwise it issues a new query and adds this query to the pendingQueries Cache.
func query(query *rainslib.QuerySection, sender rainslib.ConnInfo, token rainslib.Token) {
	log.Debug("Start processing query", "query", query)
	trace(token, fmt.Sprintf("Processing QuerySection for name: %v, types: %v", query.Name, query.Types))
	zoneAndNames := getZoneAndName(query.Name)
	trace(token, fmt.Sprintf("split input query to: %v", zoneAndNames))

	//positive answer lookup
	for _, zAn := range zoneAndNames {
		assertions := []rainslib.MessageSection{}
		for _, t := range query.Types {
			if asserts, ok := assertionsCache.Get(zAn.name, zAn.zone, query.Context, t); ok {
				trace(token, fmt.Sprintf("received from cache: %v", asserts))
				//TODO implement a more elaborate policy to filter returned assertions instead
				//of sending all non expired once back.
				for _, a := range asserts {
					if a.ValidUntil() > time.Now().Unix() {
						trace(token, fmt.Sprintf("appending valid assertion %v to response", a))
						assertions = append(assertions, a)
						break
=======
// queryTransitiveClosure fetches the missing records when a :redir: record is encountered.
// Note: the redirection value must be an FQDN otherwise we can't look it up yet.
func queryTransitiveClosure(as []*rainslib.AssertionSection, qCtx string) []*rainslib.AssertionSection {
	unresolved := make(map[string]bool)
	ctr := 0
	for _, as := range as {
		for _, o := range as.Content {
			if o.Type == rainslib.OTRedirection {
				unresolved[o.Value.(string)] = true
				ctr += 1
			}
		}
	}
	for ctr > 0 {
		for name, _ := range unresolved {
			log.Debug("processing unresolved name", "name", name)
			delete(unresolved, name)
			ctr -= 1
			res := make([]*rainslib.AssertionSection, 0)
			if asserts, ok := assertionsCache.Get(name, qCtx, rainslib.OTRedirection, true); ok {
				res = append(res, asserts...)
			}
			if asserts, ok := assertionsCache.Get(name, qCtx, rainslib.OTServiceInfo, true); ok {
				unresolved[name] = true
				res = append(res, asserts...)
			}
			if asserts, ok := assertionsCache.Get(name, qCtx, rainslib.OTIP4Addr, true); ok {
				res = append(res, asserts...)
			}
			if asserts, ok := assertionsCache.Get(name, qCtx, rainslib.OTIP6Addr, true); ok {
				res = append(res, asserts...)
			}
			if len(res) == 0 {
				log.Warn("queryTransitiveClosure: no targets for serviceinfo", "name", name)
			}
			for _, resAssert := range res {
				for _, obj := range resAssert.Content {
					if obj.Type == rainslib.OTRedirection {
						log.Debug("Adding redirection target", "from", name, "to", obj.Value.(string), "unresolved", unresolved)
						unresolved[obj.Value.(string)] = true
						ctr += 1
					}
					if obj.Type == rainslib.OTServiceInfo {
						sin := obj.Value.(rainslib.ServiceInfo)
						log.Debug("Adding serviceinfo target", "from", name, "to", sin.Name, "unresolved", unresolved)
						unresolved[sin.Name] = true
						ctr += 1
>>>>>>> 8e01c156
					}
				}
			}
			for _, a := range res {
				log.Debug("Adding assertion for transitive closure", "assertion", a)
				as = append(as, a)
			}
		}
<<<<<<< HEAD
		if len(assertions) > 0 {
			sendSections(assertions, token, sender)
			trace(token, fmt.Sprintf("successfully sent response assertions: %v", assertions))
			log.Info("Finished handling query by sending assertion from cache", "query", query)
			return
		}
		trace(token, "no entry found in assertion cache")
		log.Debug("No entry found in assertion cache", "name", zAn.name, "zone", zAn.zone,
			"context", query.Context, "type", query.Types)
	}

	//negative answer lookup (note that it can occur a positive answer if assertion removed from cache)
	for _, zAn := range zoneAndNames {
		negAssertion, ok := negAssertionCache.Get(zAn.zone, query.Context, rainslib.StringInterval{Name: zAn.name})
		if ok {
			//TODO CFE For each type check if one of the zone or shards contain the queried
			//assertion. If there is at least one assertion answer with it. If no assertion is
			//contained in a zone or shard for any of the queried types, answer with the shortest
			//element. shortest according to what? size in bytes? how to efficiently determine that.
			//e.g. using gob encoding. alternatively we could also count the number of contained
			//elements.
			sendSection(negAssertion[0], token, sender)
			trace(token, fmt.Sprintf("found negative assertion matching query: %v", negAssertion[0]))
			log.Info("Finished handling query by sending shard or zone from cache", "query", query)
			return
=======
	}
	return as
}

// query directly answers the query if the result is cached.
// Otherwise it issues a new query and adds this query to the pendingQueries Cache.
func query(query *rainslib.QuerySection, sender rainslib.ConnInfo, token rainslib.Token) {
	log.Debug("Start processing query", "query", query)
	subject, zone, err := fqdnToSubjectZone(query.Name)
	if err != nil {
		log.Warn("Bad query fqdn", "err", err)
		sendNotificationMsg(token, sender, rainslib.NTBadMessage, fmt.Sprintf("specified name %q was not a FQDN: %v", query.Name, err))
		return
	}
	log.Debug("processing query", "subject", subject, "zone", zone)
	// Lookup positive.
	assertions := []rainslib.MessageSection{}
	for _, t := range query.Types {
		fqdn := mergeSubjectZone(subject, zone)
		if asserts, ok := assertionsCache.Get(fqdn, query.Context, t, false); ok {
			log.Debug("before transitiveClosure", "assertlen", len(asserts))
			asserts = queryTransitiveClosure(asserts, query.Context)
			log.Debug("after transitiveClosure", "assertLen", len(asserts))
			//TODO implement a more elaborate policy to filter returned assertions instead
			//of sending all non expired once back.
			for _, a := range asserts {
				if a.ValidUntil() > time.Now().Unix() {
					assertions = append(assertions, a)
				}
			}
>>>>>>> 8e01c156
		}
	}
	if len(assertions) > 0 {
		log.Debug("sending", "assertLen", len(assertions))
		sendSections(assertions, token, sender)
		log.Info("Finished handling query by sending assertion from cache", "query", query)
		return
	}
	log.Debug("Query cache miss", "subject", subject, "zone", zone, "context", query.Context, "type", query.Types)
	// Lookup negative (includes cache misses).
	negAssertion, ok := negAssertionCache.Get(zone, query.Context, rainslib.StringInterval{Name: subject})
	if ok {
		//TODO CFE For each type check if one of the zone or shards contain the queried
		//assertion. If there is at least one assertion answer with it. If no assertion is
		//contained in a zone or shard for any of the queried types, answer with the shortest
		//element. shortest according to what? size in bytes? how to efficiently determine that.
		//e.g. using gob encoding. alternatively we could also count the number of contained
		//elements.
		sendSection(negAssertion[0], token, sender)
		log.Info("Handled negative assertion", "query", query)
		return
	}
	log.Debug("No entry found in negAssertion cache matching the query")
<<<<<<< HEAD
	trace(token, "no entry found in negative assertion cache")

	//cached answers only?
=======
	// Cache lookup only mode.
>>>>>>> 8e01c156
	if query.ContainsOption(rainslib.QOCachedAnswersOnly) {
		log.Debug("Send a notification message back due to query option: 'Cached Answers only'",
			"destination", sender)
		sendNotificationMsg(token, sender, rainslib.NTNoAssertionAvail, "")
		trace(token, "returned no assertion available message due to CachedAnswersOnly query option")
		log.Info("Finished handling query (unsuccessful, cached answers only) ", "query", query)
		return
	}
<<<<<<< HEAD

	trace(token, "forwarding query")
	//forward query (no answer in cache)
	for _, zAn := range zoneAndNames {
		var delegate rainslib.ConnInfo
		if iterativeLookupAllowed() {
			if conns := redirectCache.GetConnsInfo(zAn.fullyQualifiedName()); len(conns) > 0 {
				//TODO CFE design policy which server to choose (same as pending query callback?)
				delegate = conns[0]
			} else {
				continue
			}
=======
	// Forward query.
	// XXX: Forwarding does not really work it just sends to a random port and hangs.
	var delegate rainslib.ConnInfo
	if iterativeLookupAllowed() {
		if conns := redirectCache.GetConnsInfo(query.Name); len(conns) > 0 {
			//TODO CFE design policy which server to choose (same as pending query callback?)
			delegate = conns[0]
>>>>>>> 8e01c156
		} else {
			return
		}
	} else {
		delegate = getRootAddr()
	}
	if delegate.Equal(serverConnInfo) {
		sendNotificationMsg(token, sender, rainslib.NTNoAssertionAvail, "")
		log.Error("Stop processing query. I am authoritative and have no answer in cache")
		return
	}
	//we have a valid delegation
	tok := token
	if !query.ContainsOption(rainslib.QOTokenTracing) {
		tok = rainslib.GenerateToken()
	}
	validUntil := time.Now().Add(Config.QueryValidity).Unix() //Upper bound for forwarded query expiration time
	if query.Expiration < validUntil {
		validUntil = query.Expiration
	}
	isNew := pendingQueries.Add(msgSectionSender{Section: query, Sender: sender, Token: token})
	log.Info("Added query into to pending query cache", "query", query)
	if isNew {
		if pendingQueries.AddToken(tok, validUntil, delegate, query.Name, query.Context, query.Types) {
			newQuery := &rainslib.QuerySection{
				Name:       fmt.Sprintf("%s.%s", subject, zone),
				Context:    query.Context,
				Expiration: validUntil,
				Types:      query.Types,
			}
			if err := sendSection(newQuery, tok, delegate); err == nil {
				log.Info("Sent query.", "destination", delegate, "query", newQuery)
			}
		} //else answer already arrived and callback function has already been invoked
	} else {
		log.Info("Query already sent.")
	}
}

//addressQuery directly answers the query if the result is cached. Otherwise it issues a new query
//and adds this query to the pendingQueries Cache.
func addressQuery(query *rainslib.AddressQuerySection, sender rainslib.ConnInfo, token rainslib.Token) {
	//FIXME CFE make it compatible with the new caches
	log.Debug("Start processing address query", "addressQuery", query)
	assertion, zone, ok := getAddressCache(query.SubjectAddr, query.Context).Get(query.SubjectAddr, query.Types)
	//TODO CFE add heuristic which assertion to return
	if ok {
		if assertion != nil {
			sendSection(assertion, token, sender)
			log.Debug("Finished handling query by sending address assertion from cache", "query", query)
			return
		}
		if zone != nil && handleAddressZoneQueryResponse(zone, query.SubjectAddr, query.Context,
			query.Types, sender, token) {
			log.Debug("Finished handling query by sending address zone from cache", "query", query)
			return
		}
	}
	log.Debug("No entry found in address cache matching the query")

	if query.ContainsOption(rainslib.QOCachedAnswersOnly) {
		log.Debug("Send a notification message back to the sender due to query option: 'Cached Answers only'")
		sendNotificationMsg(token, sender, rainslib.NTNoAssertionAvail, "")
		log.Debug("Finished handling query (unsuccessful) ", "query", query)
		return
	}

	delegate := getRootAddr()
	if delegate.Equal(serverConnInfo) {
		sendNotificationMsg(token, sender, rainslib.NTNoAssertionAvail, "")
		log.Error("Stop processing query. I am authoritative and have no answer in cache")
		return
	}
	//we have a valid delegation
	tok := token
	if !query.ContainsOption(rainslib.QOTokenTracing) {
		tok = rainslib.GenerateToken()
	}
	newQuery := *query
	//Upper bound for forwarded query expiration time
	if newQuery.Expiration > time.Now().Add(Config.AddressQueryValidity).Unix() {
		newQuery.Expiration = time.Now().Add(Config.AddressQueryValidity).Unix()
	}
	//FIXME CFE allow multiple types
	//FIXME CFE only send query if not already in cache.
	pendingQueries.Add(msgSectionSender{Section: query, Sender: sender, Token: token})
	log.Debug("Added query into to pending query cache", "query", query)
	sendSection(&newQuery, tok, delegate)
}

//handleAddressZoneQueryResponse checks if zone.Content contains an addressAssertion with
//subjectAddr and context. If it does not find an entry it sends the addressZone back to the querier
//and returns true. Otherwise it checks if the entry has an unexpired signature. In that case it
//sends the addressAssertion back to the querier and returns true, otherwise it return false
func handleAddressZoneQueryResponse(zone *rainslib.AddressZoneSection, subjectAddr *net.IPNet,
	context string, queryType []rainslib.ObjectType, sender rainslib.ConnInfo, token rainslib.Token) bool {
	for _, a := range zone.Content {
		//TODO CFE handle case where assertion can have multiple types
		if a.SubjectAddr == subjectAddr && a.Context == context && a.Content[0].Type == queryType[0] {
			for _, sig := range a.Sigs(rainslib.RainsKeySpace) {
				//TODO CFE only check for this condition when queryoption 5 is not set
				if sig.ValidUntil > time.Now().Unix() {
					sendSection(a, token, sender)
					return true
				}
			}
			return false
		}
	}
	sendSection(zone, token, sender)
	return true
}

// TODO(rayhaan): Move to dedicated utils package.
func validFQDN(fqdn string) bool {
	if !strings.HasSuffix(fqdn, ".") {
		return false
	}
	if fqdn == "." {
		return true
	}
	labels := strings.Split(fqdn, ".")
	for i := 0; i < len(labels)-1; i++ {
		if len(labels[i]) == 0 {
			return false
		}
	}
	return true
}

// TODO(rayhaan): Move to dedicated utils package.
func fqdnToSubjectZone(fqdn string) (string, string, error) {
	if !validFQDN(fqdn) {
		return "", "", fmt.Errorf("%q is not a valid FQDN", fqdn)
	}
	labels := strings.Split(fqdn, ".")
	if len(labels) == 2 {
		return labels[0], ".", nil
	}
	return labels[0], strings.Join(labels[1:len(labels)-1], ".") + ".", nil
}

//handleShardOrZoneQueryResponse checks if section.Content contains an assertion with subjectName,
//subjectZone and context. If it does not find an entry it sends the section back to the querier and
//returns true. Otherwise it checks if the entry has an unexpired signature. In that case it sends
//the assertion back to the querier and returns true, otherwise it return false
func handleShardOrZoneQueryResponse(section rainslib.MessageSectionWithSigForward, subjectName, subjectZone,
	context string, queryType rainslib.ObjectType, sender rainslib.ConnInfo, token rainslib.Token) bool {
	assertions := []*rainslib.AssertionSection{}
	switch section := section.(type) {
	case *rainslib.ShardSection:
		assertions = section.Content
	case *rainslib.ZoneSection:
		for _, sec := range section.Content {
			switch sec := sec.(type) {
			case *rainslib.AssertionSection:
				assertions = append(assertions, sec)
			case *rainslib.ShardSection:
				assertions = append(assertions, sec.Content...)
			default:
				log.Warn(fmt.Sprintf("Unsupported zone.Content Expected assertion or shard. actual=%T", section))
			}
		}
	default:
		log.Warn(fmt.Sprintf("Unexpected MessageSectionWithSigForward. Expected zone or shard. actual=%T", section))
	}
	if entryFound, hasSig := containedAssertionQueryResponse(assertions, subjectName,
		subjectZone, context, queryType, sender, token); entryFound {
		return hasSig
	}
	sendSection(section, token, sender)
	return true
}

//containedAssertionQueryResponse checks if assertions contains an assertion with subjectName,
//subjectZone and context. If it does not find an entry it returns (false, false). Otherwise it
//checks if the entry has an unexpired signature. In that case it sends the assertion back to the
//querier and returns (true, true), otherwise it return (true, false)
func containedAssertionQueryResponse(assertions []*rainslib.AssertionSection, subjectName, subjectZone,
	context string, queryType rainslib.ObjectType, sender rainslib.ConnInfo, token rainslib.Token) (
	entryFound bool, hasSig bool) {
	for _, a := range assertions {
		//TODO CFE handle case where assertion can have multiple types
		if a.SubjectName == subjectName && a.SubjectZone == subjectZone &&
			a.Context == context && a.Content[0].Type == queryType {
			for _, sig := range a.Sigs(rainslib.RainsKeySpace) {
				//TODO CFE only check for this condition when queryoption 5 is not set
				if sig.ValidUntil > time.Now().Unix() {
					sendSection(a, token, sender)
					return true, true
				}
			}
			return true, false
		}
	}
	return false, false
}

//measureSystemRessources measures current cpu usage and updates enoughSystemRessources
//TODO CFE make it configurable, experiment with different sampling rates
func measureSystemRessources() {
	for {
		cpuStat, _ := cpu.Percent(time.Second/10, false)
		enoughSystemRessources = cpuStat[0] < 75
		if !enoughSystemRessources {
			log.Warn("Not enough system resources to check for consistency")
		}
		time.Sleep(time.Second * 10)
	}
}<|MERGE_RESOLUTION|>--- conflicted
+++ resolved
@@ -467,152 +467,38 @@
 	}
 }
 
-<<<<<<< HEAD
 //query directly answers the query if the result is cached. Otherwise it issues a new query and adds this query to the pendingQueries Cache.
 func query(query *rainslib.QuerySection, sender rainslib.ConnInfo, token rainslib.Token) {
 	log.Debug("Start processing query", "query", query)
 	trace(token, fmt.Sprintf("Processing QuerySection for name: %v, types: %v", query.Name, query.Types))
-	zoneAndNames := getZoneAndName(query.Name)
-	trace(token, fmt.Sprintf("split input query to: %v", zoneAndNames))
-
-	//positive answer lookup
-	for _, zAn := range zoneAndNames {
-		assertions := []rainslib.MessageSection{}
-		for _, t := range query.Types {
-			if asserts, ok := assertionsCache.Get(zAn.name, zAn.zone, query.Context, t); ok {
-				trace(token, fmt.Sprintf("received from cache: %v", asserts))
-				//TODO implement a more elaborate policy to filter returned assertions instead
-				//of sending all non expired once back.
-				for _, a := range asserts {
-					if a.ValidUntil() > time.Now().Unix() {
-						trace(token, fmt.Sprintf("appending valid assertion %v to response", a))
-						assertions = append(assertions, a)
-						break
-=======
-// queryTransitiveClosure fetches the missing records when a :redir: record is encountered.
-// Note: the redirection value must be an FQDN otherwise we can't look it up yet.
-func queryTransitiveClosure(as []*rainslib.AssertionSection, qCtx string) []*rainslib.AssertionSection {
-	unresolved := make(map[string]bool)
-	ctr := 0
-	for _, as := range as {
-		for _, o := range as.Content {
-			if o.Type == rainslib.OTRedirection {
-				unresolved[o.Value.(string)] = true
-				ctr += 1
-			}
-		}
-	}
-	for ctr > 0 {
-		for name, _ := range unresolved {
-			log.Debug("processing unresolved name", "name", name)
-			delete(unresolved, name)
-			ctr -= 1
-			res := make([]*rainslib.AssertionSection, 0)
-			if asserts, ok := assertionsCache.Get(name, qCtx, rainslib.OTRedirection, true); ok {
-				res = append(res, asserts...)
-			}
-			if asserts, ok := assertionsCache.Get(name, qCtx, rainslib.OTServiceInfo, true); ok {
-				unresolved[name] = true
-				res = append(res, asserts...)
-			}
-			if asserts, ok := assertionsCache.Get(name, qCtx, rainslib.OTIP4Addr, true); ok {
-				res = append(res, asserts...)
-			}
-			if asserts, ok := assertionsCache.Get(name, qCtx, rainslib.OTIP6Addr, true); ok {
-				res = append(res, asserts...)
-			}
-			if len(res) == 0 {
-				log.Warn("queryTransitiveClosure: no targets for serviceinfo", "name", name)
-			}
-			for _, resAssert := range res {
-				for _, obj := range resAssert.Content {
-					if obj.Type == rainslib.OTRedirection {
-						log.Debug("Adding redirection target", "from", name, "to", obj.Value.(string), "unresolved", unresolved)
-						unresolved[obj.Value.(string)] = true
-						ctr += 1
-					}
-					if obj.Type == rainslib.OTServiceInfo {
-						sin := obj.Value.(rainslib.ServiceInfo)
-						log.Debug("Adding serviceinfo target", "from", name, "to", sin.Name, "unresolved", unresolved)
-						unresolved[sin.Name] = true
-						ctr += 1
->>>>>>> 8e01c156
-					}
-				}
-			}
-			for _, a := range res {
-				log.Debug("Adding assertion for transitive closure", "assertion", a)
-				as = append(as, a)
-			}
-		}
-<<<<<<< HEAD
-		if len(assertions) > 0 {
-			sendSections(assertions, token, sender)
-			trace(token, fmt.Sprintf("successfully sent response assertions: %v", assertions))
-			log.Info("Finished handling query by sending assertion from cache", "query", query)
-			return
-		}
-		trace(token, "no entry found in assertion cache")
-		log.Debug("No entry found in assertion cache", "name", zAn.name, "zone", zAn.zone,
-			"context", query.Context, "type", query.Types)
-	}
-
-	//negative answer lookup (note that it can occur a positive answer if assertion removed from cache)
-	for _, zAn := range zoneAndNames {
-		negAssertion, ok := negAssertionCache.Get(zAn.zone, query.Context, rainslib.StringInterval{Name: zAn.name})
-		if ok {
-			//TODO CFE For each type check if one of the zone or shards contain the queried
-			//assertion. If there is at least one assertion answer with it. If no assertion is
-			//contained in a zone or shard for any of the queried types, answer with the shortest
-			//element. shortest according to what? size in bytes? how to efficiently determine that.
-			//e.g. using gob encoding. alternatively we could also count the number of contained
-			//elements.
-			sendSection(negAssertion[0], token, sender)
-			trace(token, fmt.Sprintf("found negative assertion matching query: %v", negAssertion[0]))
-			log.Info("Finished handling query by sending shard or zone from cache", "query", query)
-			return
-=======
-	}
-	return as
-}
-
-// query directly answers the query if the result is cached.
-// Otherwise it issues a new query and adds this query to the pendingQueries Cache.
-func query(query *rainslib.QuerySection, sender rainslib.ConnInfo, token rainslib.Token) {
-	log.Debug("Start processing query", "query", query)
-	subject, zone, err := fqdnToSubjectZone(query.Name)
-	if err != nil {
-		log.Warn("Bad query fqdn", "err", err)
-		sendNotificationMsg(token, sender, rainslib.NTBadMessage, fmt.Sprintf("specified name %q was not a FQDN: %v", query.Name, err))
-		return
-	}
-	log.Debug("processing query", "subject", subject, "zone", zone)
-	// Lookup positive.
+
 	assertions := []rainslib.MessageSection{}
 	for _, t := range query.Types {
-		fqdn := mergeSubjectZone(subject, zone)
-		if asserts, ok := assertionsCache.Get(fqdn, query.Context, t, false); ok {
-			log.Debug("before transitiveClosure", "assertlen", len(asserts))
-			asserts = queryTransitiveClosure(asserts, query.Context)
-			log.Debug("after transitiveClosure", "assertLen", len(asserts))
+		if asserts, ok := assertionsCache.Get(query.Name, query.Context, t, false); ok {
+			trace(token, fmt.Sprintf("received from cache: %v", asserts))
 			//TODO implement a more elaborate policy to filter returned assertions instead
 			//of sending all non expired once back.
 			for _, a := range asserts {
 				if a.ValidUntil() > time.Now().Unix() {
+					trace(token, fmt.Sprintf("appending valid assertion %v to response", a))
 					assertions = append(assertions, a)
-				}
-			}
->>>>>>> 8e01c156
+					break
+				}
+			}
 		}
 	}
 	if len(assertions) > 0 {
-		log.Debug("sending", "assertLen", len(assertions))
 		sendSections(assertions, token, sender)
+		trace(token, fmt.Sprintf("successfully sent response assertions: %v", assertions))
 		log.Info("Finished handling query by sending assertion from cache", "query", query)
 		return
 	}
-	log.Debug("Query cache miss", "subject", subject, "zone", zone, "context", query.Context, "type", query.Types)
-	// Lookup negative (includes cache misses).
+	trace(token, "no entry found in assertion cache")
+	log.Debug("No entry found in assertion cache", "name", query.Name,
+		"context", query.Context, "type", query.Types)
+
+	//negative answer lookup (note that it can occur a positive answer if assertion removed from cache)
+	subject, zone := toSubjectZone(query.Name)
 	negAssertion, ok := negAssertionCache.Get(zone, query.Context, rainslib.StringInterval{Name: subject})
 	if ok {
 		//TODO CFE For each type check if one of the zone or shards contain the queried
@@ -622,17 +508,14 @@
 		//e.g. using gob encoding. alternatively we could also count the number of contained
 		//elements.
 		sendSection(negAssertion[0], token, sender)
-		log.Info("Handled negative assertion", "query", query)
+		trace(token, fmt.Sprintf("found negative assertion matching query: %v", negAssertion[0]))
+		log.Info("Finished handling query by sending shard or zone from cache", "query", query)
 		return
 	}
 	log.Debug("No entry found in negAssertion cache matching the query")
-<<<<<<< HEAD
 	trace(token, "no entry found in negative assertion cache")
 
 	//cached answers only?
-=======
-	// Cache lookup only mode.
->>>>>>> 8e01c156
 	if query.ContainsOption(rainslib.QOCachedAnswersOnly) {
 		log.Debug("Send a notification message back due to query option: 'Cached Answers only'",
 			"destination", sender)
@@ -641,29 +524,17 @@
 		log.Info("Finished handling query (unsuccessful, cached answers only) ", "query", query)
 		return
 	}
-<<<<<<< HEAD
 
 	trace(token, "forwarding query")
 	//forward query (no answer in cache)
-	for _, zAn := range zoneAndNames {
-		var delegate rainslib.ConnInfo
-		if iterativeLookupAllowed() {
-			if conns := redirectCache.GetConnsInfo(zAn.fullyQualifiedName()); len(conns) > 0 {
-				//TODO CFE design policy which server to choose (same as pending query callback?)
-				delegate = conns[0]
-			} else {
-				continue
-			}
-=======
-	// Forward query.
-	// XXX: Forwarding does not really work it just sends to a random port and hangs.
 	var delegate rainslib.ConnInfo
 	if iterativeLookupAllowed() {
 		if conns := redirectCache.GetConnsInfo(query.Name); len(conns) > 0 {
 			//TODO CFE design policy which server to choose (same as pending query callback?)
 			delegate = conns[0]
->>>>>>> 8e01c156
 		} else {
+			sendNotificationMsg(token, sender, rainslib.NTNoAssertionAvail, "")
+			log.Error("no delegate found to send query to")
 			return
 		}
 	} else {
@@ -688,7 +559,7 @@
 	if isNew {
 		if pendingQueries.AddToken(tok, validUntil, delegate, query.Name, query.Context, query.Types) {
 			newQuery := &rainslib.QuerySection{
-				Name:       fmt.Sprintf("%s.%s", subject, zone),
+				Name:       query.Name,
 				Context:    query.Context,
 				Expiration: validUntil,
 				Types:      query.Types,
@@ -776,33 +647,24 @@
 	return true
 }
 
-// TODO(rayhaan): Move to dedicated utils package.
-func validFQDN(fqdn string) bool {
-	if !strings.HasSuffix(fqdn, ".") {
-		return false
-	}
-	if fqdn == "." {
-		return true
-	}
-	labels := strings.Split(fqdn, ".")
-	for i := 0; i < len(labels)-1; i++ {
-		if len(labels[i]) == 0 {
-			return false
-		}
-	}
-	return true
-}
-
-// TODO(rayhaan): Move to dedicated utils package.
-func fqdnToSubjectZone(fqdn string) (string, string, error) {
-	if !validFQDN(fqdn) {
-		return "", "", fmt.Errorf("%q is not a valid FQDN", fqdn)
-	}
-	labels := strings.Split(fqdn, ".")
-	if len(labels) == 2 {
-		return labels[0], ".", nil
-	}
-	return labels[0], strings.Join(labels[1:len(labels)-1], ".") + ".", nil
+// toSubjectZone splits a name into a subject and zone.
+// Invariant: name always ends with the '.'.
+func toSubjectZone(name string) (subject, zone string) {
+	//TODO CFE use also different heuristics
+	if !strings.HasSuffix(name, ".") {
+		panic("invariant that name ends with '.' is broken")
+	}
+	parts := strings.Split(name, ".")
+	if parts[0] == "" {
+		zone = "."
+		subject = ""
+		return
+	}
+	subject = parts[0]
+	zone = strings.Join(parts[1:], ".")
+
+	log.Debug("Split into zone and name", "subject", subject, "zone", zone)
+	return
 }
 
 //handleShardOrZoneQueryResponse checks if section.Content contains an assertion with subjectName,
