--- conflicted
+++ resolved
@@ -4,11 +4,8 @@
 	"fmt"
 	"math"
 	"rains/rainslib"
-<<<<<<< HEAD
+	"rains/utils/rainsMsgParser"
 	"strings"
-=======
-	"rains/utils/rainsMsgParser"
->>>>>>> af7d3843
 	"time"
 
 	log "github.com/inconshreveable/log15"
@@ -142,15 +139,9 @@
 }
 
 //validQuery validates the expiration time of the query
-<<<<<<< HEAD
-func validQuery(expires int64, sender ConnInfo) bool {
+func validQuery(expires int64, sender rainslib.ConnInfo) bool {
 	if expires < time.Now().Unix() {
 		log.Info("Query expired", "expirationTime", expires)
-=======
-func validQuery(section *rainslib.QuerySection, sender rainslib.ConnInfo) bool {
-	if section.Expires < time.Now().Unix() {
-		log.Info("Query expired", "expirationTime", section.Expires)
->>>>>>> af7d3843
 		return false
 	}
 	log.Info("Query is valid")
