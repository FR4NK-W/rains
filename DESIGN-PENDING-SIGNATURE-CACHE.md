--- conflicted
+++ resolved
@@ -30,15 +30,10 @@
   removed from the cache except for sections published by the own zone (via rainsPub).
 - it must provide an insertion function which stores a section together with the expiration time and
   token of the sent query to the cache. It must return if there is already a section in the cache
-<<<<<<< HEAD
-  waiting for the same public key and if the sent query is not yet expired. (Then the calling function can
-  decide if it should resend a query). The return value must be computed fast.
-- it must provide a Token update function to handle the case when it receives a redirect such that 
-  it can issue a new query to the redirection and leave the section in the cache.
-=======
   waiting for the same public key and if the sent query is not yet expired. (Then the calling
   function can decide if it should resend a query). The return value must be computed fast.
->>>>>>> d7059366
+- it must provide a Token update function to handle the case when it receives a redirect such that
+  it can issue a new query to the redirection and leave the section in the cache.
 - it must provide a fast lookup of the sections which wait for a public key from a given zone,
   context, algorithm identifier, and key phase. (the last two are only necessary if we can specify
   it in a query)
