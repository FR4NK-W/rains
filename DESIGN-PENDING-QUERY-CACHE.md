--- conflicted
+++ resolved
@@ -51,17 +51,11 @@
 - In case the cache is full new queries are dropped and notification messages are sent back.
 - it must provide an insertion function which stores a query together with a validity time, the
   queries source and new queries destination server's addr [for DOS analysis, misbehavior], and the
-<<<<<<< HEAD
-  Token associated with the new query. It must return if there is already a query in the
-  cache for the same information and the sent query is not yet expired. (Then the calling function
-  can decide if it should resend a query). The return value must be computed fast.
-- it must provide a Token update function to handle the case when it receives a redirect such that 
-  it can issue a new query to the redirection and leave the section in the cache.
-=======
   Token associated with the new query. It must return if there is already a query in the cache for
   the same information and the sent query is not yet expired. (Then the calling function can decide
   if it should resend a query). The return value must be computed fast.
->>>>>>> d7059366
+- it must provide a Token update function to handle the case when it receives a redirect such that
+  it can issue a new query to the redirection and leave the section in the cache.
 - it must provide a fast lookup of the query based on query name or address, context and type.
 - it must provide a fast lookup of all queries waiting for the answer of a query with Token t. (In
   case we get a notification message as a response we are then able to remove these entries from the
